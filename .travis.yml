--- conflicted
+++ resolved
@@ -5,14 +5,11 @@
   - 6
   - 7
   - 8
-<<<<<<< HEAD
   - 9
 matrix:
   fast_finish: true
   allow_failures:
     - node_js: 9
-=======
->>>>>>> b0a3bd48
 services:
   - mongodb
 sudo: false
@@ -29,13 +26,6 @@
   - 'if [ "$AGENDA_VERSION" ]; then yarn add agenda@$AGENDA_VERSION; fi'
   - 'until nc -z 127.0.0.1 27017 ; do echo Waiting for MongoDB; sleep 1; done'
 env:
-<<<<<<< HEAD
   - AGENDA_VERSION=^1.0.0
   - AGENDA_VERSION=^0.10.0
-  - AGENDA_VERSION=^0.9.0
-=======
-  - AGENDA_VERSION=^0.10.0
-  - AGENDA_VERSION=^0.9.0
-  - AGENDA_VERSION=^0.8.0
-  - AGENDA_VERSION=^0.7.0
->>>>>>> b0a3bd48
+  - AGENDA_VERSION=^0.9.0