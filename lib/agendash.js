'use strict';
const async = require('async');
const semver = require('semver');

module.exports = function(agenda, options) {
  options = options || {};

  agenda.on('ready', () => {
    agenda._collection.createIndexes([
      {key: {nextRunAt: -1, lastRunAt: -1, lastFinishedAt: -1}},
      {key: {name: 1, nextRunAt: -1, lastRunAt: -1, lastFinishedAt: -1}}
    ], err => {
      if (err) {
        console.warn('Agendash indexes might not exist. Performance may decrease.');
      }
    });
    agenda._mdb.admin().serverInfo((err, serverInfo) => {
      if (err) {
        throw err;
      }
      if (!semver.satisfies(serverInfo.version, '>=2.6.0')) {
        console.warn('Agendash requires mongodb version >=2.6.0.');
      }
    });
  });

  const getJobs = (job, state, callback) => {
    const preMatch = {};
    if (job) {
      preMatch.name = job;
    }

<<<<<<< HEAD
    const postMatch = {};
    if (state) {
      postMatch[state] = true;
=======
  function requeueJobs (jobIds, callback) {
    if (!agenda) {
      return callback('Agenda instance is not ready')
    }
    try {
      const collection = agenda._collection.collection || agenda._collection;
      collection
      .find({_id: {$in: jobIds.map(jobId => collection.s.pkFactory(jobId))}})
      .toArray(function (err, jobs) {
        if (err || !jobs.length) {
          return callback('Jobs not found')
        }
        async.series(jobs.map((job) => (done) => {
          var newJob = agenda.create(job.name, job.data)
          .save(function () {
            done(null, newJob)
          })
        }), function (err, results) {
          callback(err, results)
        })
      })
    } catch (e) {
      callback(e.message)
>>>>>>> 7b843199
    }

<<<<<<< HEAD
    const limit = 200; // @TODO: UI param
    const skip = 0; // @TODO: UI param
=======
  function deleteJobs (jobIds, callback) {
    if (!agenda) {
      return callback('Agenda instance is not ready')
    }
    try {
      const collection = agenda._collection.collection || agenda._collection;
      agenda.cancel({_id: {$in: jobIds.map(jobId => collection.s.pkFactory(jobId))}}, function (err, deleted) {
        if (err || !deleted) {
          callback('Jobs not deleted')
        }
        callback()
      })
    } catch (e) {
      callback(e.message)
    }
  }
>>>>>>> 7b843199

    agenda._collection.aggregate([
      {$match: preMatch},
      {$sort: {
        nextRunAt: -1,
        lastRunAt: -1,
        lastFinishedAt: -1
      }},
      {$project: {
        _id: 0,
        job: '$$ROOT',
        nextRunAt: {$ifNull: ['$nextRunAt', 0]},
        lockedAt: {$ifNull: ['$lockedAt', 0]},
        lastRunAt: {$ifNull: ['$lastRunAt', 0]},
        lastFinishedAt: {$ifNull: ['$lastFinishedAt', 0]},
        failedAt: {$ifNull: ['$failedAt', 0]},
        repeatInterval: {$ifNull: ['$repeatInterval', 0]}
      }},
      {$project: {
        job: '$job',
        _id: '$job._id',
        running: {$and: [
          '$lastRunAt',
          {$gt: ['$lastRunAt', '$lastFinishedAt']}
        ]},
        scheduled: {$and: [
          '$nextRunAt',
          {$gte: ['$nextRunAt', new Date()]}
        ]},
        queued: {$and: [
          '$nextRunAt',
          {$gte: [new Date(), '$nextRunAt']},
          {$gte: ['$nextRunAt', '$lastFinishedAt']}
        ]},
        completed: {$and: [
          '$lastFinishedAt',
          {$gt: ['$lastFinishedAt', '$failedAt']}
        ]},
        failed: {$and: [
          '$lastFinishedAt',
          '$failedAt',
          {$eq: ['$lastFinishedAt', '$failedAt']}
        ]},
        repeating: {$and: [
          '$repeatInterval',
          {$ne: ['$repeatInterval', null]}
        ]}
      }},
      {$match: postMatch},
      {$limit: limit},
      {$skip: skip}
    ]).toArray((err, results) => {
      if (err) {
        return callback(err);
      }
      callback(null, results);
    });
  };

  const getOverview = callback => {
    agenda._collection.aggregate([
      {$project: {
        _id: 0,
        name: '$name',
        type: '$type',
        priority: '$priority',
        repeatInterval: '$repeatInterval',
        repeatTimezone: '$repeatTimezone',
        nextRunAt: {$ifNull: ['$nextRunAt', 0]},
        lockedAt: {$ifNull: ['$lockedAt', 0]},
        lastRunAt: {$ifNull: ['$lastRunAt', 0]},
        lastFinishedAt: {$ifNull: ['$lastFinishedAt', 0]},
        failedAt: {$ifNull: ['$failedAt', 0]}
      }},
      {$project: {
        name: '$name',
        type: '$type',
        priority: '$priority',
        repeatInterval: '$repeatInterval',
        repeatTimezone: '$repeatTimezone',
        running: {$cond: [{$and: [
          '$lastRunAt',
          {$gt: ['$lastRunAt', '$lastFinishedAt']}
        ]}, 1, 0]},
        scheduled: {$cond: [{$and: [
          '$nextRunAt',
          {$gte: ['$nextRunAt', new Date()]}
        ]}, 1, 0]},
        queued: {$cond: [{$and: [
          '$nextRunAt',
          {$gte: [new Date(), '$nextRunAt']},
          {$gte: ['$nextRunAt', '$lastFinishedAt']}
        ]}, 1, 0]},
        completed: {$cond: [{$and: [
          '$lastFinishedAt',
          {$gt: ['$lastFinishedAt', '$failedAt']}
        ]}, 1, 0]},
        failed: {$cond: [{$and: [
          '$lastFinishedAt',
          '$failedAt',
          {$eq: ['$lastFinishedAt', '$failedAt']}
        ]}, 1, 0]},
        repeating: {$cond: [{$and: [
          '$repeatInterval',
          {$ne: ['$repeatInterval', null]}
        ]}, 1, 0]}
      }},
      {$group: {
        _id: '$name',
        displayName: {$first: '$name'},
        meta: {$addToSet: {
          type: '$type',
          priority: '$priority',
          repeatInterval: '$repeatInterval',
          repeatTimezone: '$repeatTimezone'
        }},
        total: {$sum: 1},
        running: {$sum: '$running'},
        scheduled: {$sum: '$scheduled'},
        queued: {$sum: '$queued'},
        completed: {$sum: '$completed'},
        failed: {$sum: '$failed'},
        repeating: {$sum: '$repeating'}
      }}
    ]).toArray((err, results) => {
      if (err) {
        return callback(err);
      }
      const totals = {displayName: 'All Jobs'};
      const states = ['total', 'running', 'scheduled', 'queued', 'completed', 'failed', 'repeating'];
      states.forEach(state => {
        totals[state] = 0;
      });
      results.forEach(job => {
        states.forEach(state => {
          totals[state] += job[state];
        });
      });
      results.unshift(totals);
      callback(null, results);
    });
  };

  const api = function(job, state, callback) {
    if (!agenda) {
      return callback('Agenda instance is not ready');
    }
    async.parallel({
      overview: getOverview,
      jobs: getJobs.bind(this, job, state)
    },
    (err, apiResponse) => {
      if (err) {
        return callback(err.message);
      }
      apiResponse.title = options.title || 'Agendash';
      apiResponse.currentRequest = {
        title: options.title || 'Agendash',
        job: job || 'All Jobs',
        state
      };
      callback(null, apiResponse);
    });
  };

  const requeueJobs = (jobIds, callback) => {
    if (!agenda) {
      return callback('Agenda instance is not ready');
    }
    try {
      agenda._collection
      .find({_id: {$in: jobIds.map(jobId => agenda._collection.s.pkFactory(jobId))}})
      .toArray((err, jobs) => {
        if (err || jobs.length === 0) {
          return callback('Jobs not found');
        }
        async.series(jobs.map(job => done => {
          const newJob = agenda.create(job.name, job.data).save(() => {
            done(null, newJob);
          });
        }), (err, results) => {
          callback(err, results);
        });
      });
    } catch (err) {
      callback(err.message);
    }
  };

  const deleteJobs = (jobIds, callback) => {
    if (!agenda) {
      return callback('Agenda instance is not ready');
    }
    try {
      agenda.cancel({_id: {$in: jobIds.map(jobId => agenda._collection.s.pkFactory(jobId))}}, (err, deleted) => {
        if (err || !deleted) {
          callback('Jobs not deleted');
        }
        callback();
      });
    } catch (err) {
      callback(err.message);
    }
  };

  const createJob = (jobName, jobSchedule, jobRepeatEvery, jobData, callback) => {
    if (!agenda) {
      return callback('Agenda instance is not ready');
    }
    try {
      // @TODO: Need to validate user input.
      const job = agenda.create(jobName, jobData);
      if (jobSchedule && jobRepeatEvery) {
        job.repeatAt(jobSchedule);
        job.repeatEvery(jobRepeatEvery);
      } else if (jobSchedule) {
        job.schedule(jobSchedule);
      } else if (jobRepeatEvery) {
        job.repeatEvery(jobRepeatEvery);
      } else {
        return callback('Jobs not created');
      }
      job.save(err => {
        if (err) {
          return callback('Jobs not created');
        }
        callback();
      });
    } catch (err) {
      callback(err.message);
    }
  };

  return {
    api,
    requeueJobs,
    deleteJobs,
    createJob
  };
};<|MERGE_RESOLUTION|>--- conflicted
+++ resolved
@@ -6,7 +6,8 @@
   options = options || {};
 
   agenda.on('ready', () => {
-    agenda._collection.createIndexes([
+    const collection = agenda._collection.collection || agenda._collection;
+    collection.createIndexes([
       {key: {nextRunAt: -1, lastRunAt: -1, lastFinishedAt: -1}},
       {key: {name: 1, nextRunAt: -1, lastRunAt: -1, lastFinishedAt: -1}}
     ], err => {
@@ -30,59 +31,15 @@
       preMatch.name = job;
     }
 
-<<<<<<< HEAD
     const postMatch = {};
     if (state) {
       postMatch[state] = true;
-=======
-  function requeueJobs (jobIds, callback) {
-    if (!agenda) {
-      return callback('Agenda instance is not ready')
-    }
-    try {
-      const collection = agenda._collection.collection || agenda._collection;
-      collection
-      .find({_id: {$in: jobIds.map(jobId => collection.s.pkFactory(jobId))}})
-      .toArray(function (err, jobs) {
-        if (err || !jobs.length) {
-          return callback('Jobs not found')
-        }
-        async.series(jobs.map((job) => (done) => {
-          var newJob = agenda.create(job.name, job.data)
-          .save(function () {
-            done(null, newJob)
-          })
-        }), function (err, results) {
-          callback(err, results)
-        })
-      })
-    } catch (e) {
-      callback(e.message)
->>>>>>> 7b843199
-    }
-
-<<<<<<< HEAD
+    }
+
     const limit = 200; // @TODO: UI param
     const skip = 0; // @TODO: UI param
-=======
-  function deleteJobs (jobIds, callback) {
-    if (!agenda) {
-      return callback('Agenda instance is not ready')
-    }
-    try {
-      const collection = agenda._collection.collection || agenda._collection;
-      agenda.cancel({_id: {$in: jobIds.map(jobId => collection.s.pkFactory(jobId))}}, function (err, deleted) {
-        if (err || !deleted) {
-          callback('Jobs not deleted')
-        }
-        callback()
-      })
-    } catch (e) {
-      callback(e.message)
-    }
-  }
->>>>>>> 7b843199
-
+
+    const collection = agenda._collection.collection || agenda._collection;
     agenda._collection.aggregate([
       {$match: preMatch},
       {$sort: {
@@ -142,7 +99,8 @@
   };
 
   const getOverview = callback => {
-    agenda._collection.aggregate([
+    const collection = agenda._collection.collection || agenda._collection;
+    collection.aggregate([
       {$project: {
         _id: 0,
         name: '$name',
@@ -252,8 +210,9 @@
       return callback('Agenda instance is not ready');
     }
     try {
-      agenda._collection
-      .find({_id: {$in: jobIds.map(jobId => agenda._collection.s.pkFactory(jobId))}})
+      const collection = agenda._collection.collection || agenda._collection;
+      collection
+      .find({_id: {$in: jobIds.map(jobId => collection.s.pkFactory(jobId))}})
       .toArray((err, jobs) => {
         if (err || jobs.length === 0) {
           return callback('Jobs not found');
@@ -276,7 +235,8 @@
       return callback('Agenda instance is not ready');
     }
     try {
-      agenda.cancel({_id: {$in: jobIds.map(jobId => agenda._collection.s.pkFactory(jobId))}}, (err, deleted) => {
+      const collection = agenda._collection.collection || agenda._collection;
+      agenda.cancel({_id: {$in: jobIds.map(jobId => collection.s.pkFactory(jobId))}}, (err, deleted) => {
         if (err || !deleted) {
           callback('Jobs not deleted');
         }
