--- conflicted
+++ resolved
@@ -8,13 +8,9 @@
     "node": ">=4.0.0"
   },
   "scripts": {
-<<<<<<< HEAD
-    "test": "mocha test/test.js"
-=======
     "test": "npm run lint && npm run mocha",
     "lint": "./node_modules/.bin/xo --verbose",
     "mocha": "./node_modules/.bin/mocha --reporter spec --timeout 8000 -b"
->>>>>>> b0a3bd48
   },
   "keywords": [
     "agenda"
@@ -37,12 +33,8 @@
     "semver": "^5.3.0"
   },
   "devDependencies": {
-<<<<<<< HEAD
     "mocha": "^5.0.0",
-    "supertest": "^3.0.0"
-=======
-    "mocha": "^3.1.2",
-    "supertest": "^2.0.0",
+    "supertest": "^3.0.0",
     "xo": "^0.18.2"
   },
   "xo": {
@@ -67,6 +59,5 @@
     "ignores": [
       "public/**/*"
     ]
->>>>>>> b0a3bd48
   }
 }